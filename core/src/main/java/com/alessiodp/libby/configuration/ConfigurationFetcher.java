--- conflicted
+++ resolved
@@ -104,12 +104,8 @@
                         .groupId("com{}grack")
                         .artifactId("nanojson")
                         .version("1.8")
-<<<<<<< HEAD
-                        .checksum("qyhAVZM8LYvqhGQrbmW2aHV4hRzn+2flPCV98wAimJo=")
-=======
                         .checksumFromBase64("qyhAVZM8LYvqhGQrbmW2aHV4hRzn+2flPCV98wAimJo=")
                         .repository(Repositories.MAVEN_CENTRAL)
->>>>>>> 95c5177d
                         .build()
         ));
 
