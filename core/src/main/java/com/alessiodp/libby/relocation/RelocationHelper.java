package com.alessiodp.libby.relocation;

import com.alessiodp.libby.Library;
import com.alessiodp.libby.LibraryManager;
import com.alessiodp.libby.Repositories;
import com.alessiodp.libby.classloader.IsolatedClassLoader;
import org.jetbrains.annotations.NotNull;

import java.io.File;
import java.lang.reflect.Constructor;
import java.lang.reflect.Method;
import java.nio.file.Path;
import java.util.Collection;
import java.util.LinkedList;
import java.util.List;

import static com.alessiodp.libby.Util.replaceWithDots;
import static java.util.Objects.requireNonNull;

/**
 * A reflection-based helper for relocating library jars. It automatically
 * downloads and invokes Luck's Jar Relocator to perform jar relocations.
 *
 * @see <a href="https://github.com/lucko/jar-relocator">Luck's Jar Relocator</a>
 */
public class RelocationHelper {
    /**
     * me.lucko.jarrelocator.JarRelocator class name for reflections
     */
    private static final String JAR_RELOCATOR_CLASS = replaceWithDots("me{}lucko{}jarrelocator{}JarRelocator");

    /**
     * me.lucko.jarrelocator.Relocation class name for reflections
     */
    private static final String RELOCATION_CLASS = replaceWithDots("me{}lucko{}jarrelocator{}Relocation");

    /**
     * Reflected constructor for creating new jar relocator instances
     */
    private final Constructor<?> jarRelocatorConstructor;

    /**
     * Reflected method for running a jar relocator
     */
    private final Method jarRelocatorRunMethod;

    /**
     * Reflected constructor for creating relocation instances
     */
    private final Constructor<?> relocationConstructor;

    /**
     * Creates a new relocation helper using the provided library manager to
     * download the dependencies required for runtime relocation.
     *
     * @param libraryManager the library manager used to download dependencies
     */
    public RelocationHelper(@NotNull LibraryManager libraryManager) {
        requireNonNull(libraryManager, "libraryManager");

        IsolatedClassLoader classLoader = new IsolatedClassLoader();

        // ObjectWeb ASM Commons
        classLoader.addPath(libraryManager.downloadLibrary(
            Library.builder()
                   .groupId("org{}ow2{}asm")
                   .artifactId("asm-commons")
                   .version("9.2")
<<<<<<< HEAD
                   .checksum("vkzlMTiiOLtSLNeBz5Hzulzi9sqT7GLUahYqEnIl4KY=")
=======
                   .checksumFromBase64("vkzlMTiiOLtSLNeBz5Hzulzi9sqT7GLUahYqEnIl4KY=")
                   .repository(Repositories.MAVEN_CENTRAL)
>>>>>>> 95c5177d
                   .build()
        ));

        // ObjectWeb ASM
        classLoader.addPath(libraryManager.downloadLibrary(
            Library.builder()
                   .groupId("org{}ow2{}asm")
                   .artifactId("asm")
                   .version("9.2")
<<<<<<< HEAD
                   .checksum("udT+TXGTjfOIOfDspCqqpkz4sxPWeNoDbwyzyhmbR/U=")
=======
                   .checksumFromBase64("udT+TXGTjfOIOfDspCqqpkz4sxPWeNoDbwyzyhmbR/U=")
                   .repository(Repositories.MAVEN_CENTRAL)
>>>>>>> 95c5177d
                   .build()
        ));

        // Luck's Jar Relocator
        classLoader.addPath(libraryManager.downloadLibrary(
            Library.builder()
                   .groupId("me{}lucko")
                   .artifactId("jar-relocator")
                   .version("1.7")
<<<<<<< HEAD
                   .checksum("b30RhOF6kHiHl+O5suNLh/+eAr1iOFEFLXhwkHHDu4I=")
=======
                   .checksumFromBase64("b30RhOF6kHiHl+O5suNLh/+eAr1iOFEFLXhwkHHDu4I=")
                   .repository(Repositories.MAVEN_CENTRAL)
>>>>>>> 95c5177d
                   .build()
        ));

        try {
            Class<?> jarRelocatorClass = classLoader.loadClass(JAR_RELOCATOR_CLASS);
            Class<?> relocationClass = classLoader.loadClass(RELOCATION_CLASS);

            // me.lucko.jarrelocator.JarRelocator(File, File, Collection)
            jarRelocatorConstructor = jarRelocatorClass.getConstructor(File.class, File.class, Collection.class);

            // me.lucko.jarrelocator.JarRelocator#run()
            jarRelocatorRunMethod = jarRelocatorClass.getMethod("run");

            // me.lucko.jarrelocator.Relocation(String, String, Collection, Collection)
            relocationConstructor = relocationClass.getConstructor(String.class, String.class, Collection.class, Collection.class);
        } catch (ReflectiveOperationException e) {
            throw new RuntimeException(e);
        }
    }

    /**
     * Invokes the jar relocator to process the input jar and generate an
     * output jar with the provided relocation rules applied.
     *
     * @param in          input jar
     * @param out         output jar
     * @param relocations relocations to apply
     */
    public void relocate(@NotNull Path in, @NotNull Path out, @NotNull Collection<Relocation> relocations) {
        requireNonNull(in, "in");
        requireNonNull(out, "out");
        requireNonNull(relocations, "relocations");

        try {
            List<Object> rules = new LinkedList<>();
            for (Relocation relocation : relocations) {
                rules.add(relocationConstructor.newInstance(
                    relocation.getPattern(),
                    relocation.getRelocatedPattern(),
                    relocation.getIncludes(),
                    relocation.getExcludes()
                ));
            }

            jarRelocatorRunMethod.invoke(jarRelocatorConstructor.newInstance(in.toFile(), out.toFile(), rules));
        } catch (ReflectiveOperationException e) {
            throw new RuntimeException(e);
        }
    }
}<|MERGE_RESOLUTION|>--- conflicted
+++ resolved
@@ -66,12 +66,8 @@
                    .groupId("org{}ow2{}asm")
                    .artifactId("asm-commons")
                    .version("9.2")
-<<<<<<< HEAD
-                   .checksum("vkzlMTiiOLtSLNeBz5Hzulzi9sqT7GLUahYqEnIl4KY=")
-=======
                    .checksumFromBase64("vkzlMTiiOLtSLNeBz5Hzulzi9sqT7GLUahYqEnIl4KY=")
                    .repository(Repositories.MAVEN_CENTRAL)
->>>>>>> 95c5177d
                    .build()
         ));
 
@@ -81,12 +77,8 @@
                    .groupId("org{}ow2{}asm")
                    .artifactId("asm")
                    .version("9.2")
-<<<<<<< HEAD
-                   .checksum("udT+TXGTjfOIOfDspCqqpkz4sxPWeNoDbwyzyhmbR/U=")
-=======
                    .checksumFromBase64("udT+TXGTjfOIOfDspCqqpkz4sxPWeNoDbwyzyhmbR/U=")
                    .repository(Repositories.MAVEN_CENTRAL)
->>>>>>> 95c5177d
                    .build()
         ));
 
@@ -96,12 +88,8 @@
                    .groupId("me{}lucko")
                    .artifactId("jar-relocator")
                    .version("1.7")
-<<<<<<< HEAD
-                   .checksum("b30RhOF6kHiHl+O5suNLh/+eAr1iOFEFLXhwkHHDu4I=")
-=======
                    .checksumFromBase64("b30RhOF6kHiHl+O5suNLh/+eAr1iOFEFLXhwkHHDu4I=")
                    .repository(Repositories.MAVEN_CENTRAL)
->>>>>>> 95c5177d
                    .build()
         ));
 
